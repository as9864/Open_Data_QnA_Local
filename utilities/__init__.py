"""Utility helpers and configuration loading."""

from __future__ import annotations

import configparser
import os
import yaml


config = configparser.ConfigParser()


def is_root_dir() -> bool:
    """Return True if the current working directory is the project root."""
    current_dir = os.getcwd()
    notebooks_path = os.path.join(current_dir, "notebooks")
    agents_path = os.path.join(current_dir, "agents")
    return os.path.exists(notebooks_path) or os.path.exists(agents_path)


def load_yaml(file_path: str) -> dict:
    with open(file_path, "r", encoding="utf-8") as f:
        return yaml.safe_load(f)


# Determine root_dir and load config.ini
if is_root_dir():
    root_dir = os.getcwd()
else:
    root_dir = os.path.abspath(os.path.join(os.getcwd(), ".."))

config.read(os.path.join(root_dir, "config.ini"))
if not config.sections():
    raise FileNotFoundError("config.ini not found in current or parent directories.")


def format_prompt(context_prompt, **kwargs):
    """Formats a context prompt by replacing placeholders with values."""
    return context_prompt.format(**kwargs)

<<<<<<< HEAD
# [CONFIG]
EMBEDDING_MODEL = config['CONFIG']['EMBEDDING_MODEL']
# Optional path for locally hosted embedding models
EMBEDDING_MODEL_PATH = config['CONFIG'].get('EMBEDDING_MODEL_PATH', '')
DESCRIPTION_MODEL = config['CONFIG']['DESCRIPTION_MODEL']
# DATA_SOURCE = config['CONFIG']['DATA_SOURCE'] 
VECTOR_STORE = config['CONFIG']['VECTOR_STORE']

#CACHING = config.getboolean('CONFIG','CACHING')
#DEBUGGING = config.getboolean('CONFIG','DEBUGGING')
LOGGING = config.getboolean('CONFIG','LOGGING')
EXAMPLES = config.getboolean('CONFIG', 'KGQ_EXAMPLES')
USE_SESSION_HISTORY = config.getboolean('CONFIG', 'USE_SESSION_HISTORY')
USE_COLUMN_SAMPLES = config.getboolean('CONFIG','USE_COLUMN_SAMPLES')

#[GCP]
PROJECT_ID =  config['GCP']['PROJECT_ID']

#[PGCLOUDSQL]
PG_REGION = config['PGCLOUDSQL']['PG_REGION']
# PG_SCHEMA = config['PGCLOUDSQL']['PG_SCHEMA'] 
PG_INSTANCE = config['PGCLOUDSQL']['PG_INSTANCE']
PG_DATABASE = config['PGCLOUDSQL']['PG_DATABASE'] 
PG_USER = config['PGCLOUDSQL']['PG_USER'] 
PG_PASSWORD = config['PGCLOUDSQL']['PG_PASSWORD']

#[BIGQUERY]
BQ_REGION = config['BIGQUERY']['BQ_DATASET_REGION']
# BQ_DATASET_NAME = config['BIGQUERY']['BQ_DATASET_NAME']
BQ_OPENDATAQNA_DATASET_NAME = config['BIGQUERY']['BQ_OPENDATAQNA_DATASET_NAME']
BQ_LOG_TABLE_NAME = config['BIGQUERY']['BQ_LOG_TABLE_NAME']
# BQ_TABLE_LIST = config['BIGQUERY']['BQ_TABLE_LIST']

#[FIRESTORE]
FIRESTORE_REGION = config['CONFIG']['FIRESTORE_REGION']

#[PROMPTS]
PROMPTS = load_yaml(root_dir + '/prompts.yaml')

__all__ = [
    "EMBEDDING_MODEL",
    "EMBEDDING_MODEL_PATH",
    "DESCRIPTION_MODEL",
    # "DATA_SOURCE",
    "VECTOR_STORE",
    # "CACHING",
    # "DEBUGGING",
    "LOGGING",
    "EXAMPLES",
    "PROJECT_ID",
    "PG_REGION",
    # "PG_SCHEMA",
=======

# [CONFIG] (codex/add-top-level-mode-flag-and-local-config 기준)
MODE = config["CONFIG"].get("MODE", "gcp").lower()

LOGGING = config.getboolean("CONFIG", "LOGGING")
EXAMPLES = config.getboolean("CONFIG", "KGQ_EXAMPLES")
USE_SESSION_HISTORY = config.getboolean("CONFIG", "USE_SESSION_HISTORY")
USE_COLUMN_SAMPLES = config.getboolean("CONFIG", "USE_COLUMN_SAMPLES")
FIRESTORE_REGION = config["CONFIG"].get("FIRESTORE_REGION", "")

VECTOR_STORE = config["CONFIG"].get("VECTOR_STORE")
EMBEDDING_MODEL = None
DESCRIPTION_MODEL = None

# Defaults (filled per MODE)
PROJECT_ID = PG_REGION = PG_INSTANCE = PG_DATABASE = PG_USER = PG_PASSWORD = None
BQ_REGION = BQ_OPENDATAQNA_DATASET_NAME = BQ_LOG_TABLE_NAME = None
PG_CONN_STRING = None

if MODE == "gcp":
    EMBEDDING_MODEL = config["CONFIG"]["EMBEDDING_MODEL"]
    DESCRIPTION_MODEL = config["CONFIG"]["DESCRIPTION_MODEL"]

    PROJECT_ID = config["GCP"]["PROJECT_ID"]

    PG_REGION = config["PGCLOUDSQL"]["PG_REGION"]
    PG_INSTANCE = config["PGCLOUDSQL"]["PG_INSTANCE"]
    PG_DATABASE = config["PGCLOUDSQL"]["PG_DATABASE"]
    PG_USER = config["PGCLOUDSQL"]["PG_USER"]
    PG_PASSWORD = config["PGCLOUDSQL"]["PG_PASSWORD"]

    BQ_REGION = config["BIGQUERY"]["BQ_DATASET_REGION"]
    BQ_OPENDATAQNA_DATASET_NAME = config["BIGQUERY"]["BQ_OPENDATAQNA_DATASET_NAME"]
    BQ_LOG_TABLE_NAME = config["BIGQUERY"]["BQ_LOG_TABLE_NAME"]

elif MODE == "local":
    # Local/dev mode: single Postgres connection string and local model endpoints/paths
    PG_CONN_STRING = config["LOCAL"]["PG_CONN_STRING"]
    EMBEDDING_MODEL = config["LOCAL"]["EMBEDDING_MODEL_PATH"]
    DESCRIPTION_MODEL = config["LOCAL"]["LLM_ENDPOINT"]

# [PROMPTS]
PROMPTS = load_yaml(os.path.join(root_dir, "prompts.yaml"))

__all__ = [
    "MODE",
    "EMBEDDING_MODEL",
    "DESCRIPTION_MODEL",
    "VECTOR_STORE",
    "LOGGING",
    "EXAMPLES",
    "USE_SESSION_HISTORY",
    "USE_COLUMN_SAMPLES",
    "PROJECT_ID",
    "PG_REGION",
>>>>>>> e17ed01a
    "PG_INSTANCE",
    "PG_DATABASE",
    "PG_USER",
    "PG_PASSWORD",
<<<<<<< HEAD
    "BQ_REGION",
    # "BQ_DATASET_NAME",
    "BQ_OPENDATAQNA_DATASET_NAME",
    "BQ_LOG_TABLE_NAME",
    # "BQ_TABLE_LIST",
    "FIRESTORE_REGION",
    "PROMPTS",
    "root_dir",
    "save_config",
=======
    "PG_CONN_STRING",
    "BQ_REGION",
    "BQ_OPENDATAQNA_DATASET_NAME",
    "BQ_LOG_TABLE_NAME",
    "FIRESTORE_REGION",
    "PROMPTS",
    "root_dir",
    "format_prompt",
>>>>>>> e17ed01a
]<|MERGE_RESOLUTION|>--- conflicted
+++ resolved
@@ -38,7 +38,6 @@
     """Formats a context prompt by replacing placeholders with values."""
     return context_prompt.format(**kwargs)
 
-<<<<<<< HEAD
 # [CONFIG]
 EMBEDDING_MODEL = config['CONFIG']['EMBEDDING_MODEL']
 # Optional path for locally hosted embedding models
@@ -91,68 +90,10 @@
     "PROJECT_ID",
     "PG_REGION",
     # "PG_SCHEMA",
-=======
-
-# [CONFIG] (codex/add-top-level-mode-flag-and-local-config 기준)
-MODE = config["CONFIG"].get("MODE", "gcp").lower()
-
-LOGGING = config.getboolean("CONFIG", "LOGGING")
-EXAMPLES = config.getboolean("CONFIG", "KGQ_EXAMPLES")
-USE_SESSION_HISTORY = config.getboolean("CONFIG", "USE_SESSION_HISTORY")
-USE_COLUMN_SAMPLES = config.getboolean("CONFIG", "USE_COLUMN_SAMPLES")
-FIRESTORE_REGION = config["CONFIG"].get("FIRESTORE_REGION", "")
-
-VECTOR_STORE = config["CONFIG"].get("VECTOR_STORE")
-EMBEDDING_MODEL = None
-DESCRIPTION_MODEL = None
-
-# Defaults (filled per MODE)
-PROJECT_ID = PG_REGION = PG_INSTANCE = PG_DATABASE = PG_USER = PG_PASSWORD = None
-BQ_REGION = BQ_OPENDATAQNA_DATASET_NAME = BQ_LOG_TABLE_NAME = None
-PG_CONN_STRING = None
-
-if MODE == "gcp":
-    EMBEDDING_MODEL = config["CONFIG"]["EMBEDDING_MODEL"]
-    DESCRIPTION_MODEL = config["CONFIG"]["DESCRIPTION_MODEL"]
-
-    PROJECT_ID = config["GCP"]["PROJECT_ID"]
-
-    PG_REGION = config["PGCLOUDSQL"]["PG_REGION"]
-    PG_INSTANCE = config["PGCLOUDSQL"]["PG_INSTANCE"]
-    PG_DATABASE = config["PGCLOUDSQL"]["PG_DATABASE"]
-    PG_USER = config["PGCLOUDSQL"]["PG_USER"]
-    PG_PASSWORD = config["PGCLOUDSQL"]["PG_PASSWORD"]
-
-    BQ_REGION = config["BIGQUERY"]["BQ_DATASET_REGION"]
-    BQ_OPENDATAQNA_DATASET_NAME = config["BIGQUERY"]["BQ_OPENDATAQNA_DATASET_NAME"]
-    BQ_LOG_TABLE_NAME = config["BIGQUERY"]["BQ_LOG_TABLE_NAME"]
-
-elif MODE == "local":
-    # Local/dev mode: single Postgres connection string and local model endpoints/paths
-    PG_CONN_STRING = config["LOCAL"]["PG_CONN_STRING"]
-    EMBEDDING_MODEL = config["LOCAL"]["EMBEDDING_MODEL_PATH"]
-    DESCRIPTION_MODEL = config["LOCAL"]["LLM_ENDPOINT"]
-
-# [PROMPTS]
-PROMPTS = load_yaml(os.path.join(root_dir, "prompts.yaml"))
-
-__all__ = [
-    "MODE",
-    "EMBEDDING_MODEL",
-    "DESCRIPTION_MODEL",
-    "VECTOR_STORE",
-    "LOGGING",
-    "EXAMPLES",
-    "USE_SESSION_HISTORY",
-    "USE_COLUMN_SAMPLES",
-    "PROJECT_ID",
-    "PG_REGION",
->>>>>>> e17ed01a
     "PG_INSTANCE",
     "PG_DATABASE",
     "PG_USER",
     "PG_PASSWORD",
-<<<<<<< HEAD
     "BQ_REGION",
     # "BQ_DATASET_NAME",
     "BQ_OPENDATAQNA_DATASET_NAME",
@@ -162,14 +103,4 @@
     "PROMPTS",
     "root_dir",
     "save_config",
-=======
-    "PG_CONN_STRING",
-    "BQ_REGION",
-    "BQ_OPENDATAQNA_DATASET_NAME",
-    "BQ_LOG_TABLE_NAME",
-    "FIRESTORE_REGION",
-    "PROMPTS",
-    "root_dir",
-    "format_prompt",
->>>>>>> e17ed01a
 ]