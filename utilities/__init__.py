--- conflicted
+++ resolved
@@ -9,25 +9,12 @@
 
 config = configparser.ConfigParser()
 
-<<<<<<< HEAD
-
-def is_root_dir():
-    """
-    Checks if the current working directory is the root directory of a project
-    by looking for either the "/notebooks" or "/agents" folders.
-=======
->>>>>>> f6d20948
 
 def is_root_dir() -> bool:
-    """Return ``True`` if the current working directory is the project root."""
-
+    """Return True if the current working directory is the project root."""
     current_dir = os.getcwd()
     notebooks_path = os.path.join(current_dir, "notebooks")
     agents_path = os.path.join(current_dir, "agents")
-<<<<<<< HEAD
-
-=======
->>>>>>> f6d20948
     return os.path.exists(notebooks_path) or os.path.exists(agents_path)
 
 
@@ -36,142 +23,86 @@
         return yaml.safe_load(f)
 
 
+# Determine root_dir and load config.ini
 if is_root_dir():
     root_dir = os.getcwd()
 else:
-<<<<<<< HEAD
-    root_dir = os.path.abspath(os.path.join(os.getcwd(), '..'))
-    config.read(root_dir + '/config.ini')
-
-if 'root_dir' not in locals():  # If not found in any parent dir
-=======
     root_dir = os.path.abspath(os.path.join(os.getcwd(), ".."))
 
 config.read(os.path.join(root_dir, "config.ini"))
-
 if not config.sections():
->>>>>>> f6d20948
     raise FileNotFoundError("config.ini not found in current or parent directories.")
-
 
 
 def format_prompt(context_prompt, **kwargs):
     """Formats a context prompt by replacing placeholders with values."""
-
     return context_prompt.format(**kwargs)
 
 
-# [CONFIG]
-<<<<<<< HEAD
-MODE = config['CONFIG'].get('MODE', 'gcp').lower()
+# [CONFIG] (codex/add-top-level-mode-flag-and-local-config 기준)
+MODE = config["CONFIG"].get("MODE", "gcp").lower()
 
-LOGGING = config.getboolean('CONFIG', 'LOGGING')
-EXAMPLES = config.getboolean('CONFIG', 'KGQ_EXAMPLES')
-USE_SESSION_HISTORY = config.getboolean('CONFIG', 'USE_SESSION_HISTORY')
-USE_COLUMN_SAMPLES = config.getboolean('CONFIG', 'USE_COLUMN_SAMPLES')
-FIRESTORE_REGION = config['CONFIG'].get('FIRESTORE_REGION', '')
+LOGGING = config.getboolean("CONFIG", "LOGGING")
+EXAMPLES = config.getboolean("CONFIG", "KGQ_EXAMPLES")
+USE_SESSION_HISTORY = config.getboolean("CONFIG", "USE_SESSION_HISTORY")
+USE_COLUMN_SAMPLES = config.getboolean("CONFIG", "USE_COLUMN_SAMPLES")
+FIRESTORE_REGION = config["CONFIG"].get("FIRESTORE_REGION", "")
 
-VECTOR_STORE = config['CONFIG'].get('VECTOR_STORE')
+VECTOR_STORE = config["CONFIG"].get("VECTOR_STORE")
 EMBEDDING_MODEL = None
 DESCRIPTION_MODEL = None
 
+# Defaults (filled per MODE)
 PROJECT_ID = PG_REGION = PG_INSTANCE = PG_DATABASE = PG_USER = PG_PASSWORD = None
 BQ_REGION = BQ_OPENDATAQNA_DATASET_NAME = BQ_LOG_TABLE_NAME = None
 PG_CONN_STRING = None
 
-if MODE == 'gcp':
-    EMBEDDING_MODEL = config['CONFIG']['EMBEDDING_MODEL']
-    DESCRIPTION_MODEL = config['CONFIG']['DESCRIPTION_MODEL']
-    PROJECT_ID = config['GCP']['PROJECT_ID']
-    PG_REGION = config['PGCLOUDSQL']['PG_REGION']
-    PG_INSTANCE = config['PGCLOUDSQL']['PG_INSTANCE']
-    PG_DATABASE = config['PGCLOUDSQL']['PG_DATABASE']
-    PG_USER = config['PGCLOUDSQL']['PG_USER']
-    PG_PASSWORD = config['PGCLOUDSQL']['PG_PASSWORD']
-    BQ_REGION = config['BIGQUERY']['BQ_DATASET_REGION']
-    BQ_OPENDATAQNA_DATASET_NAME = config['BIGQUERY']['BQ_OPENDATAQNA_DATASET_NAME']
-    BQ_LOG_TABLE_NAME = config['BIGQUERY']['BQ_LOG_TABLE_NAME']
-elif MODE == 'local':
-    PG_CONN_STRING = config['LOCAL']['PG_CONN_STRING']
-    EMBEDDING_MODEL = config['LOCAL']['EMBEDDING_MODEL_PATH']
-    DESCRIPTION_MODEL = config['LOCAL']['LLM_ENDPOINT']
+if MODE == "gcp":
+    EMBEDDING_MODEL = config["CONFIG"]["EMBEDDING_MODEL"]
+    DESCRIPTION_MODEL = config["CONFIG"]["DESCRIPTION_MODEL"]
 
-# [PROMPTS]
-PROMPTS = load_yaml(root_dir + '/prompts.yaml')
+    PROJECT_ID = config["GCP"]["PROJECT_ID"]
 
-__all__ = [
-    "MODE",
-=======
-EMBEDDING_MODEL = config["CONFIG"]["EMBEDDING_MODEL"]
-DESCRIPTION_MODEL = config["CONFIG"]["DESCRIPTION_MODEL"]
-VECTOR_STORE = config["CONFIG"]["VECTOR_STORE"]
-LOGGING = config.getboolean("CONFIG", "LOGGING")
-EXAMPLES = config.getboolean("CONFIG", "KGQ_EXAMPLES")
-USE_SESSION_HISTORY = config.getboolean("CONFIG", "USE_SESSION_HISTORY")
-USE_COLUMN_SAMPLES = config.getboolean("CONFIG", "USE_COLUMN_SAMPLES")
+    PG_REGION = config["PGCLOUDSQL"]["PG_REGION"]
+    PG_INSTANCE = config["PGCLOUDSQL"]["PG_INSTANCE"]
+    PG_DATABASE = config["PGCLOUDSQL"]["PG_DATABASE"]
+    PG_USER = config["PGCLOUDSQL"]["PG_USER"]
+    PG_PASSWORD = config["PGCLOUDSQL"]["PG_PASSWORD"]
 
-CONNECTOR_BACKEND = config["CONFIG"].get("CONNECTOR_BACKEND", "cloud")
-LOCAL_PG_CONN = config.get("LOCAL", "PG_CONN", fallback="")
-LOCAL_SQLITE_DB = config.get("LOCAL", "SQLITE_DB", fallback="opendataqna.db")
+    BQ_REGION = config["BIGQUERY"]["BQ_DATASET_REGION"]
+    BQ_OPENDATAQNA_DATASET_NAME = config["BIGQUERY"]["BQ_OPENDATAQNA_DATASET_NAME"]
+    BQ_LOG_TABLE_NAME = config["BIGQUERY"]["BQ_LOG_TABLE_NAME"]
 
-# [GCP]
-PROJECT_ID = config["GCP"]["PROJECT_ID"]
-
-# [PGCLOUDSQL]
-PG_REGION = config["PGCLOUDSQL"]["PG_REGION"]
-PG_INSTANCE = config["PGCLOUDSQL"]["PG_INSTANCE"]
-PG_DATABASE = config["PGCLOUDSQL"]["PG_DATABASE"]
-PG_USER = config["PGCLOUDSQL"]["PG_USER"]
-PG_PASSWORD = config["PGCLOUDSQL"]["PG_PASSWORD"]
-
-# [BIGQUERY]
-BQ_REGION = config["BIGQUERY"]["BQ_DATASET_REGION"]
-BQ_OPENDATAQNA_DATASET_NAME = config["BIGQUERY"]["BQ_OPENDATAQNA_DATASET_NAME"]
-BQ_LOG_TABLE_NAME = config["BIGQUERY"]["BQ_LOG_TABLE_NAME"]
-
-# [FIRESTORE]
-FIRESTORE_REGION = config["CONFIG"]["FIRESTORE_REGION"]
+elif MODE == "local":
+    # Local/dev mode: single Postgres connection string and local model endpoints/paths
+    PG_CONN_STRING = config["LOCAL"]["PG_CONN_STRING"]
+    EMBEDDING_MODEL = config["LOCAL"]["EMBEDDING_MODEL_PATH"]
+    DESCRIPTION_MODEL = config["LOCAL"]["LLM_ENDPOINT"]
 
 # [PROMPTS]
 PROMPTS = load_yaml(os.path.join(root_dir, "prompts.yaml"))
 
-
 __all__ = [
->>>>>>> f6d20948
+    "MODE",
     "EMBEDDING_MODEL",
     "DESCRIPTION_MODEL",
     "VECTOR_STORE",
     "LOGGING",
     "EXAMPLES",
-<<<<<<< HEAD
     "USE_SESSION_HISTORY",
     "USE_COLUMN_SAMPLES",
-=======
->>>>>>> f6d20948
     "PROJECT_ID",
     "PG_REGION",
     "PG_INSTANCE",
     "PG_DATABASE",
     "PG_USER",
     "PG_PASSWORD",
-<<<<<<< HEAD
     "PG_CONN_STRING",
-=======
->>>>>>> f6d20948
     "BQ_REGION",
     "BQ_OPENDATAQNA_DATASET_NAME",
     "BQ_LOG_TABLE_NAME",
     "FIRESTORE_REGION",
     "PROMPTS",
     "root_dir",
-<<<<<<< HEAD
     "format_prompt",
-]
-=======
-    "CONNECTOR_BACKEND",
-    "LOCAL_PG_CONN",
-    "LOCAL_SQLITE_DB",
-    "USE_SESSION_HISTORY",
-    "USE_COLUMN_SAMPLES",
-]
->>>>>>> f6d20948
+]